import React, { type ReactNode } from "react";
import {
  MenuItem as ReactMenuItem,
  type MenuItemProps as ReactMenuItemProps,
} from "@szhsin/react-menu";

<<<<<<< HEAD
export type MenuItemProps = ReactMenuItemProps & { label: ReactNode; icon?: ReactNode };

const MenuItem: React.FC<MenuItemProps> = (props) => {
  return (
    <ReactMenuItem {...props}>
      {props.label}
      {props.icon}
    </ReactMenuItem>
  );
=======
export type MenuItemProps = ReactMenuItemProps & { label: ReactNode };

const MenuItem: React.FC<MenuItemProps> = (props) => {
  return <ReactMenuItem {...props}>{props.label}</ReactMenuItem>;
>>>>>>> 5550a7dd
};

export default MenuItem;<|MERGE_RESOLUTION|>--- conflicted
+++ resolved
@@ -4,7 +4,6 @@
   type MenuItemProps as ReactMenuItemProps,
 } from "@szhsin/react-menu";
 
-<<<<<<< HEAD
 export type MenuItemProps = ReactMenuItemProps & { label: ReactNode; icon?: ReactNode };
 
 const MenuItem: React.FC<MenuItemProps> = (props) => {
@@ -14,12 +13,6 @@
       {props.icon}
     </ReactMenuItem>
   );
-=======
-export type MenuItemProps = ReactMenuItemProps & { label: ReactNode };
-
-const MenuItem: React.FC<MenuItemProps> = (props) => {
-  return <ReactMenuItem {...props}>{props.label}</ReactMenuItem>;
->>>>>>> 5550a7dd
 };
 
 export default MenuItem;