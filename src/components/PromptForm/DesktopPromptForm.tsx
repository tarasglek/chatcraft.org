<<<<<<< HEAD
import {
  FormEvent,
  KeyboardEvent,
  type RefObject,
  useCallback,
  useEffect,
  useRef,
  useMemo,
  useState,
} from "react";
=======
import { FormEvent, KeyboardEvent, type RefObject, useEffect, useMemo, useState } from "react";
>>>>>>> c136c423
import {
  Box,
  Card,
  CardBody,
  chakra,
  Flex,
  Image,
  InputGroup,
  Kbd,
  Spinner,
  Square,
  Text,
  useColorModeValue,
  VStack,
} from "@chakra-ui/react";
import AutoResizingTextarea from "../AutoResizingTextarea";
import { useDropzone } from "react-dropzone";

import { useSettings } from "../../hooks/use-settings";
import { getMetaKey, updateImageUrls } from "../../lib/utils";
import { TiDeleteOutline } from "react-icons/ti";
import OptionsButton from "../OptionsButton";
import MicIcon from "./MicIcon";
import PromptSendButton from "./PromptSendButton";
import AudioStatus from "./AudioStatus";
import { useLocation } from "react-router-dom";
import { useKeyDownHandler } from "../../hooks/use-key-down-handler";
import ImageModal from "../ImageModal";
import { ChatCraftChat } from "../../lib/ChatCraftChat";
import { useFileImport } from "../../hooks/use-file-import";
import PaperclipIcon from "./PaperclipIcon";
<<<<<<< HEAD
import { ChatCraftCommandRegistry } from "../../lib/ChatCraftCommandRegistry";
import AutoComplete from "./AutoCompleteInput";
=======
>>>>>>> c136c423

type KeyboardHintProps = {
  isVisible: boolean;
};

function KeyboardHint({ isVisible }: KeyboardHintProps) {
  const { settings } = useSettings();

  const memo = useMemo(() => getMetaKey(), []);

  if (!isVisible) {
    return <span />;
  }

  return (
    <Text fontSize="sm" color="gray" px={2}>
      <span>
        {settings.enterBehaviour === "newline" ? (
          <span>
            <Kbd>{memo}</Kbd> + <Kbd>Enter</Kbd> to send
          </span>
        ) : (
          <span>
            <Kbd>Shift</Kbd> + <Kbd>Enter</Kbd> for newline
          </span>
        )}
      </span>
    </Text>
  );
}

type DesktopPromptFormProps = {
  chat: ChatCraftChat;
  forkUrl: string;
  onSendClick: (prompt: string, imageUrls: string[]) => void;
  inputPromptRef: RefObject<HTMLTextAreaElement>;
  isLoading: boolean;
  previousMessage?: string;
};

function DesktopPromptForm({
  chat,
  forkUrl,
  onSendClick,
  inputPromptRef,
  isLoading,
  previousMessage,
}: DesktopPromptFormProps) {
  const [isPromptEmpty, setIsPromptEmpty] = useState(true);
  const { settings } = useSettings();
  const [isRecording, setIsRecording] = useState(false);
  const [isTranscribing, setIsTranscribing] = useState(false);
  const [recordingSeconds, setRecordingSeconds] = useState(0);
  const inputType = isRecording || isTranscribing ? "audio" : "text";
  // Base64 images
  const [inputImageUrls, setInputImageUrls] = useState<string[]>([]);
  // state for the modal display selectedImage
  const [imageModalOpen, setImageModalOpen] = useState<boolean>(false);
  const [selectedImageUrl, setSelectedImageUrl] = useState<string>("");
  const location = useLocation();
  const importFiles = useFileImport({
    chat,
    onImageImport: (base64) => updateImageUrls(base64, setInputImageUrls),
  });
  const inputBoxRef = useRef<HTMLDivElement | null>(null);
  const suggestionsRef = useRef<HTMLDivElement | null>(null);
  const parentFlexRef = useRef<HTMLDivElement | null>(null);
  const [popupPosition, setPopupPosition] = useState<{ left: number }>({
    left: 0,
  });
  const [isPopoverOpen, setIsPopoverOpen] = useState(false);
  const [inputWidth, setInputWidth] = useState<number>(0);
  const [suggestions, setSuggestions] = useState<
    { command: string; helpTitle: string; helpDescription: string }[]
  >([]);
  const [selectedIndex, setSelectedIndex] = useState<number>(-1);
  const suggestionRefs = useRef<(HTMLDivElement | null)[]>([]);

  const availablePrompts = ChatCraftCommandRegistry.getCommands();
  const { getRootProps, isDragActive } = useDropzone({
    onDrop: importFiles,
    multiple: true,
    accept: {
      "image/*": [],
      "application/pdf": [".pdf"],
      "application/json": [],
      "application/markdown": [],
      "application/vnd.openxmlformats-officedocument.wordprocessingml.document": [],
      "text/*": [],
    },
  });

  // Focus the prompt form when the user navigates
  useEffect(() => {
    inputPromptRef.current?.focus();
  }, [location, inputPromptRef]);
  // Also focus when the chat stops loading
  useEffect(() => {
    if (!isLoading) {
      inputPromptRef.current?.focus();
    }
  }, [isLoading, inputPromptRef]);
  // Also focus when the attached images changes or closes the image display modal
  useEffect(() => {
    inputPromptRef.current?.focus();
  }, [inputImageUrls, imageModalOpen, inputPromptRef]);

  // Keep track of the number of seconds that we've been recording
  useEffect(() => {
    let interval: number | undefined;

    if (isRecording) {
      interval = window.setInterval(() => {
        setRecordingSeconds((seconds) => seconds + 1);
      }, 1_000);
    } else if (!isRecording && recordingSeconds !== 0) {
      window.clearInterval(interval!);
      setRecordingSeconds(0);
    }

    return () => {
      if (interval) {
        clearInterval(interval);
      }
    };
  }, [isRecording, recordingSeconds]);

  // Attach paste event listener to the textarea
  useEffect(() => {
    const textAreaElement = inputPromptRef.current;
    if (textAreaElement) {
      textAreaElement.addEventListener("paste", handlePaste);
    }
    return () => {
      if (textAreaElement) {
        textAreaElement.removeEventListener("paste", handlePaste);
      }
    };
    // eslint-disable-next-line
  }, []);

  // Update when input or suggestions change
  useEffect(() => {
    if (parentFlexRef.current && inputBoxRef.current) {
      const rect = parentFlexRef.current.getBoundingClientRect();
      setInputWidth(rect.width);
      setPopupPosition({
        left: (rect.left + window.scrollX) / 10,
      });
    }
  }, [suggestions.length]);
  // Update width on window resize
  useEffect(() => {
    const updateWidth = () => {
      if (parentFlexRef.current) {
        setInputWidth(parentFlexRef.current.getBoundingClientRect().width);
      }
    };
    window.addEventListener("resize", updateWidth);
    return () => window.removeEventListener("resize", updateWidth);
  }, []);

  useEffect(() => {
    function handleClickOutside(event: MouseEvent) {
      if (
        inputBoxRef.current &&
        !inputBoxRef.current.contains(event.target as Node) &&
        suggestionsRef.current &&
        !suggestionsRef.current.contains(event.target as Node)
      ) {
        setIsPopoverOpen(false);
      }
    }
    document.addEventListener("mousedown", handleClickOutside);
    return () => document.removeEventListener("mousedown", handleClickOutside);
  }, []);

  // Handle prompt form submission
<<<<<<< HEAD
  const handlePromptSubmit = useCallback(
    (e: FormEvent) => {
      e.preventDefault();
      const textValue = inputPromptRef.current?.value.trim() || "";
      // Clone the current image urls so we don't lose them when we update state below
      const currentImageUrls = [...inputImageUrls];

      if (inputPromptRef.current) {
        inputPromptRef.current.value = "";
      }
      setIsPromptEmpty(true);
      setInputImageUrls([]);
      setIsPopoverOpen(false);
      onSendClick(textValue, currentImageUrls);
    },
    [inputImageUrls, inputPromptRef, onSendClick]
  );
=======
  const handlePromptSubmit = (e: FormEvent) => {
    e.preventDefault();
    const textValue = inputPromptRef.current?.value.trim() || "";
    // Clone the current image urls so we don't lose them when we update state below
    const currentImageUrls = [...inputImageUrls];

    if (inputPromptRef.current) {
      inputPromptRef.current.value = "";
    }
    setIsPromptEmpty(true);
    setInputImageUrls([]);

    onSendClick(textValue, currentImageUrls);
  };
>>>>>>> c136c423

  const handleMetaEnter = useKeyDownHandler<HTMLTextAreaElement>({
    onMetaEnter: handlePromptSubmit,
  });

<<<<<<< HEAD
  const handleKeyDown = useCallback(
    async (e: KeyboardEvent<HTMLTextAreaElement>) => {
      switch (e.key) {
        // Allow the user to cursor-up to repeat last prompt
        case "ArrowUp":
          if (isPromptEmpty && previousMessage && inputPromptRef.current && !isPopoverOpen) {
            e.preventDefault();
            inputPromptRef.current.value = previousMessage;
            setIsPromptEmpty(false);
          }
          if (isPopoverOpen) {
            e.preventDefault();
            if (selectedIndex == -1) {
              setSelectedIndex(0);
            } else {
              setSelectedIndex((prev) => {
                const nextIndex = prev > 0 ? prev - 1 : 0;
                suggestionRefs.current[nextIndex]?.scrollIntoView({
                  behavior: "smooth",
                  block: "nearest",
                });
                return nextIndex;
              });
            }
          }
          break;
        case "ArrowDown":
          if (isPopoverOpen) {
            e.preventDefault();
            if (selectedIndex == -1) {
              setSelectedIndex(0);
            } else {
              setSelectedIndex((prev) => {
                const nextIndex = prev < suggestions.length - 1 ? prev + 1 : prev;
                suggestionRefs.current[nextIndex]?.scrollIntoView({
                  behavior: "smooth",
                  block: "nearest",
                });
                return nextIndex;
              });
            }
          }
          break;

        // Prevent blank submissions and allow for multiline input.
        case "Enter":
          if (!isPopoverOpen) {
            if (settings.enterBehaviour === "newline") {
              handleMetaEnter(e);
            } else if (settings.enterBehaviour === "send") {
              if (!e.shiftKey && !isPromptEmpty) {
                handlePromptSubmit(e);
              }
            }
          } else {
            e.preventDefault();
            if (
              selectedIndex >= 0 &&
              selectedIndex < suggestions.length &&
              inputPromptRef.current
            ) {
              const selectedSuggestion = suggestions[selectedIndex];
              inputPromptRef.current.value = "/" + selectedSuggestion.command;
              setIsPopoverOpen(false); // Close popover
              //onSendClick(selectedSuggestion.command, []); // Submit selected command
              inputPromptRef.current?.focus(); // Refocus input box
            }
          }

          break;

        // Shortcut to "/clear" the chat
        case "l":
          if (e.ctrlKey) {
            e.preventDefault();
            const clearCommand = ChatCraftCommandRegistry.getCommand("/clear");

            if (!clearCommand) {
              return console.error("Could not find '/clear' command in ChatCraftCommandRegistry!");
            }
            await clearCommand(chat, undefined);
          }
          break;

        default:
          return;
      }
    },
    [
      chat,
      handleMetaEnter,
      handlePromptSubmit,
      inputPromptRef,
      isPopoverOpen,
      isPromptEmpty,
      previousMessage,
      selectedIndex,
      settings.enterBehaviour,
      suggestions,
    ]
  );
=======
  const handleKeyDown = (e: KeyboardEvent<HTMLTextAreaElement>) => {
    switch (e.key) {
      // Allow the user to cursor-up to repeat last prompt
      case "ArrowUp":
        if (isPromptEmpty && previousMessage && inputPromptRef.current) {
          e.preventDefault();
          inputPromptRef.current.value = previousMessage;
          setIsPromptEmpty(false);
        }
        break;

      // Prevent blank submissions and allow for multiline input.
      case "Enter":
        if (settings.enterBehaviour === "newline") {
          handleMetaEnter(e);
        } else if (settings.enterBehaviour === "send") {
          if (!e.shiftKey && !isPromptEmpty) {
            handlePromptSubmit(e);
          }
        }
        break;

      default:
        return;
    }
  };
>>>>>>> c136c423

  const handlePaste = (e: ClipboardEvent) => {
    const { clipboardData } = e;
    if (!clipboardData) {
      return;
    }

    // Get all items from clipboard
    const items = Array.from(clipboardData.items || []);

    // Extract all valid files from the items
    const files = items
      .filter((item) => item.kind === "file")
      .map((item) => item.getAsFile())
      .filter((file): file is File => file != null);

    // Get text content, being explicit about trimming
    const plainText = clipboardData.getData("text/plain").trim();
    const htmlContent = clipboardData.getData("text/html").trim();
    const uriList = clipboardData.getData("text/uri-list").trim();

    // Special Case 1. check for MS Word-style paste (typically includes plain text,
    // html, rtf, image and the image is a bitmap of the text, which isn't helpful).
    // Here we want to ignore the image and let the default clipboard handling extract
    // useful text.
    const hasRtf = items.some((item) => item.type === "text/rtf");
    const isWordPaste =
      hasRtf && files.some((file) => file.type.startsWith("image/")) && items.length >= 3;
    if (isWordPaste) {
      // Let the default paste handler deal with the text content
      return;
    }

    // Special Case 2: copy/paste image from browser (has image file + <img> HTML)
    if (files.some((file) => file.type.startsWith("image/")) && htmlContent) {
      // See if the HTML content is really just a simple HTML wrapper for an img
      const isImageMarkup = /^[\s]*(?:<meta[^>]+>)?[\s]*<img[^>]+>[\s]*$/i.test(htmlContent);

      if (!htmlContent || isImageMarkup) {
        e.preventDefault();
        importFiles(files);
        return;
      }
    }

    // Special Case 3: Safari image paste (has image file + image URL as text)
    if (files.some((file) => file.type.startsWith("image/"))) {
      const isImageUrl = /^https?:\/\/.*\.(jpg|jpeg|png|gif|webp)/i.test(plainText);
      if (isImageUrl) {
        e.preventDefault();
        importFiles(files);
        return;
      }
    }

    // Special Case 4: if we have meaningful text content, use that
    if (plainText || uriList || htmlContent) {
      return; // Let default paste handle the text
    }

    // Special Case 5: since we have no meaningful text, process any files that remain
    if (files.length) {
      e.preventDefault();
      importFiles(files);
      return;
    }

    // Otherwise, let the default paste handling occur
  };

  const handleRecording = () => {
    setIsRecording(true);
    setIsTranscribing(false);
  };

  const handleTranscribing = () => {
    setIsRecording(false);
    setIsTranscribing(true);
  };

  const handleRecordingCancel = () => {
    setIsRecording(false);
    setIsTranscribing(false);
  };

  const handleTranscriptionAvailable = (transcription: string) => {
    // Use this transcript as our prompt
    onSendClick(transcription, inputImageUrls);
    setIsRecording(false);
    setIsTranscribing(false);
    setInputImageUrls([]);
  };

  const handleDeleteImage = (index: number) => {
    const updatedImageUrls = [...inputImageUrls];
    updatedImageUrls.splice(index, 1);
    setInputImageUrls(updatedImageUrls);
  };

  const handleClickImage = (imageUrl: string) => {
    setSelectedImageUrl(imageUrl);
    setImageModalOpen(true);
  };
  const closeModal = () => setImageModalOpen(false);

  const dragDropBorderColor = useColorModeValue("blue.200", "blue.600");
  const bgColor = useColorModeValue("white", "gray.700");
  const hoverBg = useColorModeValue("gray.200", "gray.600");
  return (
    <Flex ref={parentFlexRef} dir="column" w="100%" h="100%">
      <Card flex={1} my={3} mx={1}>
        <chakra.form onSubmit={handlePromptSubmit} h="100%">
          <CardBody
            h="100%"
            px={6}
            py={4}
            border={"4px solid"}
            borderColor={isDragActive ? dragDropBorderColor : "transparent"}
            borderRadius={".375rem"}
            {...getRootProps()}
          >
            <VStack w="100%" h="100%" gap={3}>
              <InputGroup h="100%" bg="white" _dark={{ bg: "gray.700" }}>
                <Flex w="100%" h="100%" direction="column">
                  <Flex flexWrap="wrap">
                    {inputImageUrls.map((imageUrl, index) => (
                      <Box key={index} position="relative" height="100px" m={2}>
                        {imageUrl === "" ? (
                          <Box
                            width={100}
                            height={100}
                            display="flex"
                            alignItems="center"
                            justifyContent="center"
                          >
                            <Spinner size="xl" />
                          </Box>
                        ) : (
                          <Image
                            src={imageUrl}
                            alt={`Image# ${index}`}
                            style={{ height: "100px", objectFit: "cover" }}
                            cursor="pointer"
                            onClick={() => handleClickImage(imageUrl)}
                          />
                        )}
                        <Box
                          position="absolute"
                          top="2px"
                          left="2px"
                          bg="whiteAlpha.600"
                          borderRadius="5px"
                          p="1"
                          zIndex="2"
                          _hover={{
                            bg: "blue.500",
                            color: "white",
                          }}
                        >
                          <Square size="1.5em">{index + 1}</Square>
                        </Box>
                        <Box
                          position="absolute"
                          top="2px"
                          right="2px"
                          bg="whiteAlpha.600"
                          borderRadius="full"
                          p="1"
                          onClick={() => handleDeleteImage(index)}
                          cursor="pointer"
                          zIndex="3"
                          _hover={{
                            bg: "red.500",
                            color: "white",
                          }}
                        >
                          <TiDeleteOutline size="1.5em" />
                        </Box>
                      </Box>
                    ))}
                  </Flex>
                  <Box ref={inputBoxRef} style={{ position: "relative", width: "100%" }}>
                    <Flex flexWrap="wrap">
                      {inputType === "audio" ? (
                        <Box py={2} px={1} flex={1}>
                          <AudioStatus
                            isRecording={isRecording}
                            isTranscribing={isTranscribing}
                            recordingSeconds={recordingSeconds}
                          />
                        </Box>
                      ) : (
                        <AutoComplete
                          isOpen={isPopoverOpen}
                          onClose={() => setIsPopoverOpen(false)}
                          inputWidth={inputWidth}
                          popupPosition={popupPosition}
                          bgColor={bgColor}
                          suggestions={suggestions}
                          suggestionRefs={suggestionRefs}
                          selectedIndex={selectedIndex}
                          hoverBg={hoverBg}
                          onSelect={(suggestion: { command: string }) => {
                            if (inputPromptRef.current) {
                              inputPromptRef.current.value = "/" + suggestion.command;
                            }
                            setSuggestions([]);
                            setIsPopoverOpen(false);
                            inputPromptRef.current?.focus();
                          }}
                        >
                          <Box ref={inputBoxRef} style={{ width: "90%" }}>
                            <AutoResizingTextarea
                              id="test"
                              ref={inputPromptRef}
                              variant="unstyled"
                              onKeyDown={handleKeyDown}
                              isDisabled={isLoading}
                              autoFocus={true}
                              onChange={(e) => {
                                const val = e.target.value;
                                setIsPromptEmpty(e.target.value.trim().length === 0);
                                const filteredSuggestions = val
                                  ? availablePrompts.filter((p) =>
                                      p.helpTitle.toLowerCase().startsWith(val.toLowerCase())
                                    )
                                  : [];
                                setSuggestions(filteredSuggestions);
                                setIsPopoverOpen(filteredSuggestions.length > 0);
                                setSelectedIndex(-1);
                              }}
                              bg="white"
                              _dark={{ bg: "gray.700" }}
                              placeholder={
                                !isLoading && !isRecording && !isTranscribing
                                  ? "Ask a question or use /help to learn more ('CTRL+l' to clear chat)"
                                  : undefined
                              }
                              overflowY="auto"
                              flex={1}
                            />
                          </Box>
                        </AutoComplete>
                      )}
                      <MicIcon
                        isDisabled={isLoading}
<<<<<<< HEAD
                        onRecording={handleRecording}
                        onTranscribing={handleTranscribing}
                        onTranscriptionAvailable={handleTranscriptionAvailable}
                        onCancel={handleRecordingCancel}
=======
                        autoFocus={true}
                        onChange={(e) => {
                          setIsPromptEmpty(e.target.value.trim().length === 0);
                        }}
                        bg="white"
                        _dark={{ bg: "gray.700" }}
                        placeholder={
                          !isLoading && !isRecording && !isTranscribing
                            ? "Ask a question or use /help to learn more"
                            : undefined
                        }
                        overflowY="auto"
                        flex={1}
>>>>>>> c136c423
                      />
                      <PaperclipIcon chat={chat} onAttachFiles={importFiles} />
                    </Flex>
                  </Box>
                </Flex>
              </InputGroup>

              <Flex w="100%" gap={1} justify={"space-between"} align="center">
                <OptionsButton
                  chat={chat}
                  forkUrl={forkUrl}
                  variant="outline"
                  isDisabled={isLoading}
                  onAttachFiles={importFiles}
                />

                <Flex alignItems="center" gap={2}>
                  <KeyboardHint isVisible={!isPromptEmpty && !isLoading} />
                  <PromptSendButton isLoading={isLoading} />
                </Flex>
              </Flex>
            </VStack>
          </CardBody>
        </chakra.form>
      </Card>
      <ImageModal isOpen={imageModalOpen} onClose={closeModal} imageSrc={selectedImageUrl} />
    </Flex>
  );
}

export default DesktopPromptForm;<|MERGE_RESOLUTION|>--- conflicted
+++ resolved
@@ -1,17 +1,12 @@
-<<<<<<< HEAD
 import {
   FormEvent,
   KeyboardEvent,
   type RefObject,
-  useCallback,
+  useRef,
   useEffect,
-  useRef,
   useMemo,
   useState,
 } from "react";
-=======
-import { FormEvent, KeyboardEvent, type RefObject, useEffect, useMemo, useState } from "react";
->>>>>>> c136c423
 import {
   Box,
   Card,
@@ -43,11 +38,8 @@
 import { ChatCraftChat } from "../../lib/ChatCraftChat";
 import { useFileImport } from "../../hooks/use-file-import";
 import PaperclipIcon from "./PaperclipIcon";
-<<<<<<< HEAD
 import { ChatCraftCommandRegistry } from "../../lib/ChatCraftCommandRegistry";
 import AutoComplete from "./AutoCompleteInput";
-=======
->>>>>>> c136c423
 
 type KeyboardHintProps = {
   isVisible: boolean;
@@ -226,25 +218,6 @@
   }, []);
 
   // Handle prompt form submission
-<<<<<<< HEAD
-  const handlePromptSubmit = useCallback(
-    (e: FormEvent) => {
-      e.preventDefault();
-      const textValue = inputPromptRef.current?.value.trim() || "";
-      // Clone the current image urls so we don't lose them when we update state below
-      const currentImageUrls = [...inputImageUrls];
-
-      if (inputPromptRef.current) {
-        inputPromptRef.current.value = "";
-      }
-      setIsPromptEmpty(true);
-      setInputImageUrls([]);
-      setIsPopoverOpen(false);
-      onSendClick(textValue, currentImageUrls);
-    },
-    [inputImageUrls, inputPromptRef, onSendClick]
-  );
-=======
   const handlePromptSubmit = (e: FormEvent) => {
     e.preventDefault();
     const textValue = inputPromptRef.current?.value.trim() || "";
@@ -256,145 +229,83 @@
     }
     setIsPromptEmpty(true);
     setInputImageUrls([]);
-
+    setIsPopoverOpen(false);
     onSendClick(textValue, currentImageUrls);
   };
->>>>>>> c136c423
 
   const handleMetaEnter = useKeyDownHandler<HTMLTextAreaElement>({
     onMetaEnter: handlePromptSubmit,
   });
 
-<<<<<<< HEAD
-  const handleKeyDown = useCallback(
-    async (e: KeyboardEvent<HTMLTextAreaElement>) => {
-      switch (e.key) {
-        // Allow the user to cursor-up to repeat last prompt
-        case "ArrowUp":
-          if (isPromptEmpty && previousMessage && inputPromptRef.current && !isPopoverOpen) {
-            e.preventDefault();
-            inputPromptRef.current.value = previousMessage;
-            setIsPromptEmpty(false);
-          }
-          if (isPopoverOpen) {
-            e.preventDefault();
-            if (selectedIndex == -1) {
-              setSelectedIndex(0);
-            } else {
-              setSelectedIndex((prev) => {
-                const nextIndex = prev > 0 ? prev - 1 : 0;
-                suggestionRefs.current[nextIndex]?.scrollIntoView({
-                  behavior: "smooth",
-                  block: "nearest",
-                });
-                return nextIndex;
-              });
-            }
-          }
-          break;
-        case "ArrowDown":
-          if (isPopoverOpen) {
-            e.preventDefault();
-            if (selectedIndex == -1) {
-              setSelectedIndex(0);
-            } else {
-              setSelectedIndex((prev) => {
-                const nextIndex = prev < suggestions.length - 1 ? prev + 1 : prev;
-                suggestionRefs.current[nextIndex]?.scrollIntoView({
-                  behavior: "smooth",
-                  block: "nearest",
-                });
-                return nextIndex;
-              });
-            }
-          }
-          break;
-
-        // Prevent blank submissions and allow for multiline input.
-        case "Enter":
-          if (!isPopoverOpen) {
-            if (settings.enterBehaviour === "newline") {
-              handleMetaEnter(e);
-            } else if (settings.enterBehaviour === "send") {
-              if (!e.shiftKey && !isPromptEmpty) {
-                handlePromptSubmit(e);
-              }
-            }
-          } else {
-            e.preventDefault();
-            if (
-              selectedIndex >= 0 &&
-              selectedIndex < suggestions.length &&
-              inputPromptRef.current
-            ) {
-              const selectedSuggestion = suggestions[selectedIndex];
-              inputPromptRef.current.value = "/" + selectedSuggestion.command;
-              setIsPopoverOpen(false); // Close popover
-              //onSendClick(selectedSuggestion.command, []); // Submit selected command
-              inputPromptRef.current?.focus(); // Refocus input box
-            }
-          }
-
-          break;
-
-        // Shortcut to "/clear" the chat
-        case "l":
-          if (e.ctrlKey) {
-            e.preventDefault();
-            const clearCommand = ChatCraftCommandRegistry.getCommand("/clear");
-
-            if (!clearCommand) {
-              return console.error("Could not find '/clear' command in ChatCraftCommandRegistry!");
-            }
-            await clearCommand(chat, undefined);
-          }
-          break;
-
-        default:
-          return;
-      }
-    },
-    [
-      chat,
-      handleMetaEnter,
-      handlePromptSubmit,
-      inputPromptRef,
-      isPopoverOpen,
-      isPromptEmpty,
-      previousMessage,
-      selectedIndex,
-      settings.enterBehaviour,
-      suggestions,
-    ]
-  );
-=======
   const handleKeyDown = (e: KeyboardEvent<HTMLTextAreaElement>) => {
     switch (e.key) {
       // Allow the user to cursor-up to repeat last prompt
       case "ArrowUp":
-        if (isPromptEmpty && previousMessage && inputPromptRef.current) {
+        if (isPromptEmpty && previousMessage && inputPromptRef.current && !isPopoverOpen) {
           e.preventDefault();
           inputPromptRef.current.value = previousMessage;
           setIsPromptEmpty(false);
         }
-        break;
-
-      // Prevent blank submissions and allow for multiline input.
-      case "Enter":
-        if (settings.enterBehaviour === "newline") {
-          handleMetaEnter(e);
-        } else if (settings.enterBehaviour === "send") {
-          if (!e.shiftKey && !isPromptEmpty) {
-            handlePromptSubmit(e);
+        if (isPopoverOpen) {
+          e.preventDefault();
+          if (selectedIndex == -1) {
+            setSelectedIndex(0);
+          } else {
+            setSelectedIndex((prev) => {
+              const nextIndex = prev > 0 ? prev - 1 : 0;
+              suggestionRefs.current[nextIndex]?.scrollIntoView({
+                behavior: "smooth",
+                block: "nearest",
+              });
+              return nextIndex;
+            });
           }
         }
         break;
+      case "ArrowDown":
+        if (isPopoverOpen) {
+          e.preventDefault();
+          if (selectedIndex == -1) {
+            setSelectedIndex(0);
+          } else {
+            setSelectedIndex((prev) => {
+              const nextIndex = prev < suggestions.length - 1 ? prev + 1 : prev;
+              suggestionRefs.current[nextIndex]?.scrollIntoView({
+                behavior: "smooth",
+                block: "nearest",
+              });
+              return nextIndex;
+            });
+          }
+        }
+        break;
+
+      // Prevent blank submissions and allow for multiline input.
+      case "Enter":
+        if (!isPopoverOpen) {
+          if (settings.enterBehaviour === "newline") {
+            handleMetaEnter(e);
+          } else if (settings.enterBehaviour === "send") {
+            if (!e.shiftKey && !isPromptEmpty) {
+              handlePromptSubmit(e);
+            }
+          }
+        } else {
+          e.preventDefault();
+          if (selectedIndex >= 0 && selectedIndex < suggestions.length && inputPromptRef.current) {
+            const selectedSuggestion = suggestions[selectedIndex];
+            inputPromptRef.current.value = "/" + selectedSuggestion.command;
+            setIsPopoverOpen(false); // Close popover
+            //onSendClick(selectedSuggestion.command, []); // Submit selected command
+            inputPromptRef.current?.focus(); // Refocus input box
+          }
+        }
+        break;
 
       default:
         return;
     }
   };
->>>>>>> c136c423
 
   const handlePaste = (e: ClipboardEvent) => {
     const { clipboardData } = e;
@@ -641,26 +552,10 @@
                       )}
                       <MicIcon
                         isDisabled={isLoading}
-<<<<<<< HEAD
                         onRecording={handleRecording}
                         onTranscribing={handleTranscribing}
                         onTranscriptionAvailable={handleTranscriptionAvailable}
                         onCancel={handleRecordingCancel}
-=======
-                        autoFocus={true}
-                        onChange={(e) => {
-                          setIsPromptEmpty(e.target.value.trim().length === 0);
-                        }}
-                        bg="white"
-                        _dark={{ bg: "gray.700" }}
-                        placeholder={
-                          !isLoading && !isRecording && !isTranscribing
-                            ? "Ask a question or use /help to learn more"
-                            : undefined
-                        }
-                        overflowY="auto"
-                        flex={1}
->>>>>>> c136c423
                       />
                       <PaperclipIcon chat={chat} onAttachFiles={importFiles} />
                     </Flex>
