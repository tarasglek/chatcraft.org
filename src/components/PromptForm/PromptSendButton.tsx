--- conflicted
+++ resolved
@@ -26,15 +26,11 @@
 import { type KeyboardEvent, useRef, useState } from "react";
 import useAudioPlayer from "../../hooks/use-audio-player";
 import { useDebounce } from "react-use";
-<<<<<<< HEAD
-import { isChatModel, isTextToSpeechModel } from "../../lib/ai";
-import ModelProviderMenu from "../Menu/ModelProviderMenu";
-import { ChatCraftModel } from "../../lib/ChatCraftModel";
-=======
 import { isChatModel } from "../../lib/ai";
 import InterruptSpeechButton from "../InterruptSpeechButton";
 import { useTextToSpeech } from "../../hooks/use-text-to-speech";
->>>>>>> 83d18024
+import ModelProviderMenu from "../Menu/ModelProviderMenu";
+import { ChatCraftModel } from "../../lib/ChatCraftModel";
 
 type PromptSendButtonProps = {
   isLoading: boolean;
@@ -318,8 +314,9 @@
             )}
           </Button>
         </Tooltip>
-<<<<<<< HEAD
-      )}
+      ) : isTextToSpeechSupported ? (
+        <InterruptSpeechButton variant={"dancingBars"} size={"sm"} clearOnly={!isLoading} />
+      ) : null}
       {
         <Box>
           <ModelProviderMenu
@@ -330,94 +327,6 @@
           />
         </Box>
       }
-=======
-      ) : isTextToSpeechSupported ? (
-        <InterruptSpeechButton variant={"dancingBars"} size={"sm"} clearOnly={!isLoading} />
-      ) : null}
-      <Menu placement="top-end" strategy="fixed" closeOnSelect={false}>
-        <MenuButton
-          as={IconButton}
-          size="sm"
-          fontSize="1.25rem"
-          aria-label="Choose Model"
-          title="Choose Model"
-          icon={<TbChevronUp />}
-        />
-        <MenuList
-          maxHeight={"80vh"}
-          overflowY={"auto"}
-          zIndex={theme.zIndices.dropdown}
-          onKeyDownCapture={onStartTyping}
-        >
-          <MenuGroup title="Providers">
-            {Object.entries(providersList).map(([providerName, providerObject]) => (
-              <MenuItem
-                paddingInline={4}
-                key={providerName}
-                onClick={() => {
-                  setSettings({ ...settings, currentProvider: providerObject });
-                }}
-              >
-                {settings.currentProvider.name === providerName ? (
-                  <IoMdCheckmark style={{ marginRight: "0.6rem" }} />
-                ) : (
-                  <span style={{ width: "1.6rem", display: "inline-block" }} />
-                )}
-                {providerName}
-              </MenuItem>
-            ))}
-          </MenuGroup>
-          <MenuDivider />
-          <MenuGroup title="Models">
-            <InputGroup>
-              <InputLeftElement paddingLeft={3} pointerEvents="none">
-                <TbSearch />
-              </InputLeftElement>
-              <Input
-                marginInline={2}
-                marginBottom={1}
-                ref={inputRef}
-                type="text"
-                variant="outline"
-                placeholder="Search models..."
-                value={searchQuery}
-                onChange={(e) => {
-                  e.preventDefault();
-                  setSearchQuery(e.target.value);
-                }}
-              />
-            </InputGroup>
-            <Box maxHeight="40vh" overflowY="auto">
-              {models
-                .filter((model) => isChatModel(model.id))
-                .filter((model) =>
-                  model.name.toLowerCase().includes(debouncedSearchQuery.toLowerCase())
-                )
-                .map((model) => (
-                  <MenuItem
-                    paddingInline={4}
-                    closeOnSelect={true}
-                    key={model.id}
-                    onClick={() => setSettings({ ...settings, model })}
-                  >
-                    {settings.model.id === model.id ? (
-                      <IoMdCheckmark style={{ marginRight: "0.6rem" }} />
-                    ) : (
-                      <span
-                        style={{
-                          paddingLeft: "1.6rem",
-                          display: "inline-block",
-                        }}
-                      />
-                    )}
-                    {model.name}
-                  </MenuItem>
-                ))}
-            </Box>
-          </MenuGroup>
-        </MenuList>
-      </Menu>
->>>>>>> 83d18024
     </ButtonGroup>
   );
 }
