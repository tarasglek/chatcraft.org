import OpenAI from "openai";
import {
  ChatCraftAiMessage,
  ChatCraftFunctionCallMessage,
  ChatCraftMessage,
} from "./ChatCraftMessage";
import { ChatCraftModel } from "./ChatCraftModel";
import { ChatCraftFunction } from "./ChatCraftFunction";
import { getReferer } from "./utils";
<<<<<<< HEAD
import { getSettings, OPENAI_API_URL, OPENROUTER_API_URL } from "./settings";
=======
import { getSettings, OPENAI_API_URL } from "./settings";
import { Stream } from "openai/streaming";
>>>>>>> 5f59bbda

import type { Tiktoken } from "tiktoken/lite";
import type { ChatCompletionChunk } from "openai/resources";

export const usingOfficialOpenAI = () => getSettings().apiUrl === OPENAI_API_URL;
export const usingOfficialOpenRouter = () => getSettings().apiUrl === OPENROUTER_API_URL;

const createClient = (apiKey: string, apiUrl?: string) => {
  // If we're using OpenRouter, add extra headers
  let headers = undefined;
  if (!usingOfficialOpenAI()) {
    headers = {
      "HTTP-Referer": getReferer(),
      "X-Title": "chatcraft.org",
    };
  }

  return {
    openai: new OpenAI({
      apiKey: apiKey,
      baseURL: apiUrl,
      defaultHeaders: headers,
      dangerouslyAllowBrowser: true,
    }),
    headers,
  };
};

// Each provider does their model naming differently, pick the right one
export const defaultModelForProvider = () => {
  // OpenAI
  if (usingOfficialOpenAI()) {
    return new ChatCraftModel("gpt-3.5-turbo");
  }

  // OpenRouter.ai
  return new ChatCraftModel("openai/gpt-3.5-turbo");
};

export type ChatOptions = {
  model?: ChatCraftModel;
  functions?: ChatCraftFunction[];
  functionToCall?: ChatCraftFunction;
  respondWithText?: boolean;
  temperature?: number;
  onFinish?: (message: ChatCraftAiMessage | ChatCraftFunctionCallMessage) => void;
  onError?: (err: Error) => void;
  onPause?: () => void;
  onResume?: () => void;
  onData?: ({ token, currentText }: { token: string; currentText: string }) => void;
};

function parseOpenAIChunkResponse(chunk: OpenAI.Chat.ChatCompletionChunk) {
  let functionName: string = "";
  let functionArgs: string = "";
  let token: string = "";

  const chunkDelta = chunk.choices[0]?.delta;
  if (chunkDelta?.content) {
    token = chunkDelta?.content;
  }

  const chunkDeltaFunctionCall = chunkDelta?.function_call;
  if (chunkDeltaFunctionCall) {
    if (chunkDeltaFunctionCall.name) {
      functionName = chunkDeltaFunctionCall.name;
    } else if (chunkDeltaFunctionCall.arguments) {
      const token = chunkDeltaFunctionCall.arguments;
      functionArgs = functionArgs + token;
    } else {
      throw new Error("unable to handle OpenAI response (not function name or args)");
    }
  }

  return { token, functionName, functionArgs };
}

function parseOpenAIResponse(response: OpenAI.Chat.ChatCompletion) {
  let functionName: string = "";
  let functionArgs: string = "";
  let content: string = "";

  const responseMsg = response.choices[0]?.message;
  if (responseMsg?.content) {
    content = responseMsg?.content;
  }

  const responseFunctionCall = response.choices[0]?.message.function_call;
  if (responseFunctionCall) {
    if (responseFunctionCall.name) {
      functionName = responseFunctionCall.name;
    } else if (responseFunctionCall.arguments) {
      functionArgs = responseFunctionCall.arguments;
    } else {
      throw new Error("unable to handle OpenAI response (not function name or args)");
    }
  }

  return { content, functionName, functionArgs };
}

export const transcribe = async (audio: File) => {
  const { apiKey, apiUrl } = getSettings();
  if (!apiKey) {
    throw new Error("Missing OpenAI API Key");
  }

  const { openai } = createClient(apiKey, apiUrl);
  const transcriptions = new OpenAI.Audio.Transcriptions(openai);
  const transcription = await transcriptions.create({
    file: audio,
    model: "whisper-1",
  });
  return transcription.text;
};

export const chatWithLLM = (messages: ChatCraftMessage[], options: ChatOptions = {}) => {
  const {
    onData,
    onFinish,
    onPause,
    onResume,
    onError,
    temperature = getSettings().temperature,
    model = getSettings().model,
    functions,
    functionToCall,
  } = options;

  // Allow the stream to be cancelled
  const controller = new AbortController();

  // Wire-up ESC key to cancel
  const cancel = () => {
    controller.abort();
  };
  const handleCancel = (e: KeyboardEvent) => {
    if (e.key === "Escape") {
      cancel();
    }
  };
  addEventListener("keydown", handleCancel);

  // Allow pause and resume
  let isPaused = false;
  const pause = () => {
    isPaused = true;
    if (onPause) {
      onPause();
    }
  };
  const resume = () => {
    isPaused = false;
    if (onResume) {
      onResume();
    }
  };
  const togglePause = () => {
    if (isPaused) {
      resume();
    } else {
      pause();
    }
  };

  // Only stream if we have an onData callback
  const streaming: boolean = !!onData;

  // Regular text response from LLM
  const handleTextResponse = async (text: string = "") => {
    const response = new ChatCraftAiMessage({ text, model });

    if (onFinish) {
      onFinish(response);
    }
    return response;
  };

  // Function invocation request from LLM
  const handleFunctionCallResponse = async (functionName: string, functionArgs: string) => {
    const func = functions?.find(({ name }) => name === functionName);
    if (!func) {
      throw new Error(`no function found matching ${functionName}`);
    }

    const data = JSON.parse(functionArgs);
    const text = `**Function Call**: [${func.prettyName}](${func.url})\n
\`\`\`js
/* ${func.description} */
${func.name}(${JSON.stringify(data, null, 2)})\n\`\`\`\n`;

    return new ChatCraftFunctionCallMessage({
      text,
      model,
      func: {
        id: func.id,
        name: func.name,
        params: data,
      },
    });
  };

  const handleOpenAIResponse = async (
    content: string,
    functionName: string,
    functionArgs: string
  ) => {
    if (content.length > 0) {
      return handleTextResponse(content);
    }

    if (functionName && functionArgs) {
      return handleFunctionCallResponse(functionName, functionArgs);
    }

    throw new Error("unable to handle OpenAI response (not text or function)");
  };

  const buffer: string[] = [];
  let functionName: string = "";
  let functionArgs: string = "";
  const streamOpenAIResponse = async (token: string, func: string, args: string) => {
    if (func || args) {
      functionName += func;
      functionArgs += args;
      if (onData && !isPaused) {
        onData({ token: func, currentText: functionArgs });
      }
    } else if (token) {
      buffer.push(token);
      if (onData && !isPaused) {
        onData({ token, currentText: buffer.join("") });
      }
    }

    return { token, functionName, functionArgs };
  };

  const handleError = async (error: Error) => {
    if (onError) {
      onError(error);
    }

    throw new Error(`OpenAI API Returned Error: ${error.message}`);
  };

  const { apiKey, apiUrl } = getSettings();
  if (!apiKey) {
    throw new Error("Missing API Key");
  }
  const { openai, headers } = createClient(apiKey, apiUrl);

  const chatCompletionParams: OpenAI.Chat.ChatCompletionCreateParams = {
    model: model ? model.id : getSettings().model.id,
    temperature: Math.min(Math.max(temperature ?? 0, 0.0), 2.0),

    /**
     * Convert the list of ChatCraftMessages to OpenAI messages.
     * In most cases, this is straight-forward, but for function messages,
     * we need to separate the call and result into two parts
     */
    messages: messages.map((message) => message.toOpenAiMessage()),
    stream: streaming,

    /**
     * If the user provides functions to use, convert them to a form that
     * OpenAI can consume. However, since not all models support function calling,
     * don't bother if the model can't use them.
     */
    functions:
      model.supportsFunctionCalling && functions
        ? functions.map((fn) => fn.toOpenAIFunction())
        : undefined,

    /**
     * If function(s) are provided, see if the caller wants a particular
     * function to be called by name.  If not, let the LLM decide ("auto").
     */
    function_call:
      model.supportsFunctionCalling && functions
        ? functionToCall?.name
          ? { name: functionToCall.name }
          : "auto"
        : undefined,
  };

  const chatCompletionReqOptions = {
    headers: headers,
    signal: controller.signal,
  };

  const handleStreamingResponse = async (streamResponse: Stream<ChatCompletionChunk>) => {
    for await (const streamChunk of streamResponse) {
      const parsedData = parseOpenAIChunkResponse(streamChunk);
      await streamOpenAIResponse(
        parsedData.token,
        parsedData.functionName,
        parsedData.functionArgs
      );
    }

    const content = buffer.join("");
    return handleOpenAIResponse(content, functionName, functionArgs);
  };

  const handleNonStreamingResponse = async (response: any) => {
    const { content, functionName, functionArgs } = parseOpenAIResponse(response);
    return handleOpenAIResponse(content, functionName, functionArgs);
  };

  const handleResponse = streaming ? handleStreamingResponse : handleNonStreamingResponse;

  const responsePromise = openai.chat.completions
    .create(
      chatCompletionParams as OpenAI.Chat.ChatCompletionCreateParamsStreaming,
      chatCompletionReqOptions
    )
    .then(handleResponse)
    .catch(handleError)
    .finally(() => {
      removeEventListener("keydown", handleCancel);
    });

  return {
    promise: responsePromise,
    cancel,
    pause,
    resume,
    togglePause,
  };
};

export async function queryModels(apiKey: string) {
  const { apiUrl } = getSettings();
  const usingOpenAI = usingOfficialOpenAI();
  const { openai } = createClient(apiKey, apiUrl);

  try {
    const models = [];
    for await (const page of openai.models.list()) {
      models.push(page);
    }

    return models
      .filter((model: any) => !usingOpenAI || model.id.includes("gpt"))
      .map((model: any) => model.id) as string[];
  } catch (err: any) {
    throw new Error(err.message ?? `error querying models API`);
  }
}

export async function validateOpenAiApiKey(apiKey: string) {
  return !!(await queryModels(apiKey));
}

export async function validateOpenRouterApiKey(apiKey: string) {
  // Use response from https://openrouter.ai/docs#limits to check if API key is valid
  const res = await fetch(`https://openrouter.ai/api/v1/auth/key`, {
    method: "GET",
    headers: {
      Authorization: `Bearer ${apiKey}`,
    },
  });

  if (!res.ok) {
    throw new Error(`${res.status} ${await res.text()}`);
  }

  return true;
}

export async function validateApiKey(apiKey: string) {
  if (usingOfficialOpenAI()) {
    return validateOpenAiApiKey(apiKey);
  }

  if (usingOfficialOpenRouter()) {
    return validateOpenRouterApiKey(apiKey);
  }

  // If not either of those providers, something is wrong
  throw new Error("unexpected provider, not able to validate api key");
}

// Cache this instance on first use
let encoding: Tiktoken;

// TODO: If we're using OpenRouter, we have to alter our token counting logic for other models...
export const countTokens = async (text: string) => {
  if (!encoding) {
    // Warn if this happens when it shouldn't. The UI should only
    // be calling `countTokens()` if we have the setting enabled
    if (!getSettings().countTokens) {
      console.trace("Unexpected call to countTokens() when settings.countTokens not set");
    }

    // We don't bundle these, but load them dynamically at runtime if needed due to size
    const { Tiktoken } = await import("tiktoken/lite");
    const cl100k_base = await import("tiktoken/encoders/cl100k_base.json");
    encoding = new Tiktoken(cl100k_base.bpe_ranks, cl100k_base.special_tokens, cl100k_base.pat_str);
  }

  return encoding.encode(text).length;
};

export const countTokensInMessages = async (messages: ChatCraftMessage[]) => {
  const counts = await Promise.all<number>(messages.map((message) => message.tokens()));
  return counts.reduce((total, current) => total + current, 0);
};

// See https://openai.com/pricing
export const calculateTokenCost = (tokens: number, model: ChatCraftModel) => {
  // Pricing is per 1,000 tokens
  tokens = tokens / 1000;

  if (model.id.startsWith("gpt-4")) {
    return tokens * 0.06;
  }

  if (model.id.startsWith("gpt-3.5")) {
    return tokens * 0.002;
  }

  console.warn(`Unknown pricing for model ${model.toString()}`);
  return 0;
};

export const openRouterPkceRedirect = () => {
  const callbackUrl = location.origin;
  // Redirect the user to the OpenRouter authentication page in the same tab
  location.href = `https://openrouter.ai/auth?callback_url=${encodeURIComponent(callbackUrl)}`;
};<|MERGE_RESOLUTION|>--- conflicted
+++ resolved
@@ -7,12 +7,8 @@
 import { ChatCraftModel } from "./ChatCraftModel";
 import { ChatCraftFunction } from "./ChatCraftFunction";
 import { getReferer } from "./utils";
-<<<<<<< HEAD
 import { getSettings, OPENAI_API_URL, OPENROUTER_API_URL } from "./settings";
-=======
-import { getSettings, OPENAI_API_URL } from "./settings";
 import { Stream } from "openai/streaming";
->>>>>>> 5f59bbda
 
 import type { Tiktoken } from "tiktoken/lite";
 import type { ChatCompletionChunk } from "openai/resources";
